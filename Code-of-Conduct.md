--- conflicted
+++ resolved
@@ -1,10 +1,5 @@
 # Code of Conduct for Lovelaice
 
-<<<<<<< HEAD
-## Purpose
-
-=======
->>>>>>> 6936a2a5
 This code of conduct outlines the expected behavior of all participants in our LLM-based project. Our goal is to foster a respectful, inclusive, and productive environment while ensuring the ethical use of language models.
 
 ## Principles
